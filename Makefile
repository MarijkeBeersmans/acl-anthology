# -*- coding: utf-8 -*-
#
# Copyright 2019-2021 Arne Köhn <arne@chark.eu>
#
# Licensed under the Apache License, Version 2.0 (the "License");
# you may not use this file except in compliance with the License.
# You may obtain a copy of the License at
#
#     http://www.apache.org/licenses/LICENSE-2.0
#
# Unless required by applicable law or agreed to in writing, software
# distributed under the License is distributed on an "AS IS" BASIS,
# WITHOUT WARRANTIES OR CONDITIONS OF ANY KIND, either express or implied.
# See the License for the specific language governing permissions and
# limitations under the License.

# Instructions:
# - if you edit a command running python, make sure to
#   write . $(VENV) && python3 -- this sets up the virtual environment.
#   if you just write "python3 foo.py" without the ". $(VENV) && " before,
#   the libraries will not be loaded during run time.
# - all targets running python somewhere should have venv/bin/activate as a dependency.
#   this makes sure that all required packages are installed.
# - Disable bibtex etc. targets by setting NOBIB=true (for debugging etc.)
#   (e.g., make -j4 NOBIB=true)

SHELL := /bin/bash

# If you want to host the anthology on your own, set ANTHOLOGY_PREFIX
# in your call to make to your prefix, e.g.
#
#     ANTHOLOGY_PREFIX="https://aclanthology.org" make
#
# PLEASE NOTE that the prefix cannot contain any '#' character, or a Perl regex
# below will fail.
# The following line ensures that it is exported as an environment variable
# for all sub-processes:

export ANTHOLOGY_PREFIX ?= https://www.aclweb.org/anthology

SLASHATEND:=$(shell echo ${ANTHOLOGY_PREFIX} | grep -q '/$$'; echo $$?)

ifeq (${SLASHATEND},0)
  $(error ANTHOLOGY_PREFIX is not allowed to have a slash at the end.)
endif

# hugo wants to know the host and base dir on its own, so
# we sed the prefix into those parts.
ANTHOLOGYHOST := $(shell echo "${ANTHOLOGY_PREFIX}" | sed 's|\(https*://[^/]*\).*|\1|')
ANTHOLOGYDIR := $(shell echo "${ANTHOLOGY_PREFIX}" | sed 's|https*://[^/]*/\(.*\)|\1|')

# the regexp above only matches if we actually have a subdirectory.
# make the dir empty if only a tld was provided as the prefix.
ifeq ($(ANTHOLOGY_PREFIX),$(ANTHOLOGYDIR))
  ANTHOLOGYDIR :=
endif

# Root location for PDF and attachment hierarchy.
# This is the directory where you have to put all the papers and attachments.
# Easiest if the server can just serve them from /anthology-files.
ANTHOLOGYFILES ?= /anthology-files

HUGO_ENV ?= production

sourcefiles=$(shell find data -type f '(' -name "*.yaml" -o -name "*.xml" ')')
xmlstaged=$(shell git diff --staged --name-only --diff-filter=d data/xml/*.xml)
pysources=$(shell git ls-files | egrep "\.pyi?$$")
pystaged=$(shell git diff --staged --name-only  --diff-filter=d | egrep "\.pyi?$$")

# these are shown in the generated html so everyone knows when the data
# was generated.
timestamp=$(shell date -u +"%d %B %Y at %H:%M %Z")
githash=$(shell git rev-parse HEAD)
githashshort=$(shell git rev-parse --short HEAD)

#######################################################
# check whether the correct python version is available
ifeq (, $(shell which python3 ))
  $(error "python3 not found in $(PATH)")
endif

PYTHON_VERSION_MIN=3.7
PYTHON_VERSION=$(shell python3 -c 'import sys; print("%d.%d"% sys.version_info[0:2])' )
PYTHON_VERSION_OK=$(shell python3 -c 'import sys; print(int(float("%d.%d"% sys.version_info[0:2]) >= $(PYTHON_VERSION_MIN)))' )

ifeq ($(PYTHON_VERSION_OK),0)
  $(error "Need python $(PYTHON_VERSION_MIN), but only found python $(PYTHON_VERSION)!")
endif
# end python check
#######################################################

# hugo version check
HUGO_VERSION_MIN=58
HUGO_VERSION=$(shell hugo version | sed 's/.*Generator v0.\(..\).*/\1/')
HUGO_VERSION_TOO_LOW:=$(shell [ $(HUGO_VERSION_MIN) -gt $(HUGO_VERSION) ] && echo true)
ifeq ($(HUGO_VERSION_TOO_LOW),true)
  $(error "incorrect hugo version installed! Need hugo 0.$(HUGO_VERSION_MIN), but only found hugo 0.$(HUGO_VERSION)!")
endif

# check whether bibtools are installed; used by the endnote and mods targets.
HAS_XML2END=$(shell which xml2end > /dev/null && echo true || echo false)
HAS_BIB2XML=$(shell which bib2xml > /dev/null && echo true || echo false)


VENV := "venv/bin/activate"

.PHONY: site
site: build/.hugo build/.sitemap


# Split the file sitemap into Google-ingestible chunks.
# Also build the PDF sitemap, and split it.
.PHONY: sitemap
sitemap: build/.sitemap

build/.sitemap: venv/bin/activate build/.hugo
	. $(VENV) && python3 bin/split_sitemap.py build/website/$(ANTHOLOGYDIR)/sitemap.xml
	@rm -f build/website/$(ANTHOLOGYDIR)/sitemap_*.xml.gz
	@gzip -9n build/website/$(ANTHOLOGYDIR)/sitemap_*.xml
	@bin/create_sitemapindex.sh `ls build/website/$(ANTHOLOGYDIR)/ | grep 'sitemap_.*xml.gz'` > build/website/$(ANTHOLOGYDIR)/sitemapindex.xml
	@touch build/.sitemap

.PHONY: venv
venv: venv/bin/activate

# installs dependencies if requirements.txt have been updated.
# checks whether libyaml is enabled to ensure fast build times.
venv/bin/activate: bin/requirements.txt
	test -d venv || python3 -m venv venv
	. $(VENV) && pip3 install -Ur bin/requirements.txt
	@python3 -c "from yaml import CLoader" 2> /dev/null || ( \
	    echo "WARNING     No libyaml bindings enabled for pyyaml, your build will be several times slower than needed";\
	    echo "            see the README on GitHub for more information")
	touch venv/bin/activate

.PHONY: all
all: clean check site

.PHONY: basedirs
basedirs:
	build/.basedirs

build/.basedirs:
	@mkdir -p build/data-export
	@mkdir -p build/content/papers
	@touch build/.basedirs

# copies all files that are not automatically generated
# and creates empty directories as needed.
.PHONY: static
static: build/.static

build/.static: build/.basedirs $(shell find hugo -type f)
	@echo "INFO     Creating and populating build directory..."
	@echo "INFO     Split ${ANTHOLOGY_PREFIX} into HOST=${ANTHOLOGYHOST} DIR=${ANTHOLOGYDIR}"
	@cp -r hugo/* build
	@echo >> build/config.toml
	@echo "[params]" >> build/config.toml
	@echo "  githash = \"${githash}\"" >> build/config.toml
	@echo "  githashshort = \"${githashshort}\"" >> build/config.toml
	@echo "  timestamp = \"${timestamp}\"" >> build/config.toml
	@perl -pi -e "s|ANTHOLOGYDIR|$(ANTHOLOGYDIR)|g" build/website/index.html
	@touch build/.static

.PHONY: yaml
yaml: build/.yaml

build/.yaml: build/.basedirs $(sourcefiles) venv/bin/activate
	@echo "INFO     Generating YAML files for Hugo..."
	. $(VENV) && python3 bin/create_hugo_yaml.py --clean
	@touch build/.yaml

.PHONY: hugo_pages
hugo_pages: build/.pages

build/.pages: build/.basedirs build/.yaml venv/bin/activate
	@echo "INFO     Creating page templates for Hugo..."
	. $(VENV) && python3 bin/create_hugo_pages.py --clean
	@touch build/.pages

.PHONY: bibtex
bibtex:	build/.bibtex

.PHONY: mods
mods: build/.mods

.PHONY: endnote
endnote: build/.endnote

#######################################################
# Disable bibtex etc. targets by setting NOBIB=true
ifeq (true, $(NOBIB))
$(info WARNING: not creating bib files, this is not suitable for release!)
build/.bibtex: build/.basedirs
	touch build/.bibtex
build/.mods: build/.bibtex
	touch build/.mods
build/.endnote: build/.bibtex
	touch build/.endnote
else

build/.bibtex: build/.basedirs $(sourcefiles) venv/bin/activate
	@echo "INFO     Creating BibTeX files..."
	. $(VENV) && python3 bin/create_bibtex.py --clean
	@touch build/.bibtex

build/.mods: build/.bibtex
	@if [ $(HAS_BIB2XML) = false ]; then \
	    echo "bib2xml not found, please install bibtools"; \
            echo "alternatively, build the site without endnote files by running make hugo"; \
	    exit 1; \
	fi
	@echo "INFO     Converting BibTeX files to MODS XML..."
	@find build/data-export -name '*.bib' -print0 | \
	      xargs -0 -n 1 -P 8 bin/bib2xml_wrapper >/dev/null
	@touch build/.mods

build/.endnote: build/.mods
	@if [ $(HAS_XML2END) = false ]; then \
	    echo "xml2end not found, please install bibtools"; \
            echo "alternatively, build the site without endnote files by running make hugo"; \
	    exit 1; \
	fi
	@echo "INFO     Converting MODS XML files to EndNote..."
	@find build/data-export -name '*.xml' -print0 | \
	      xargs -0 -n 1 -P 8 bin/xml2end_wrapper >/dev/null
	@touch build/.endnote
endif
# end if block to conditionally disable bibtex generation
#######################################################


%.endf: %.xml
	xml2end $< 2>&1 > $@

.PHONY: hugo
hugo: build/.hugo

build/.hugo: build/.static build/.pages build/.bibtex build/.mods build/.endnote
	@echo "INFO     Running Hugo... this may take a while."
	@cd build && \
	    hugo -b $(ANTHOLOGYHOST)/$(ANTHOLOGYDIR) \
	         -d website/$(ANTHOLOGYDIR) \
		 -e $(HUGO_ENV) \
	         --cleanDestinationDir \
	         --minify
	@cd build/website/$(ANTHOLOGYDIR) \
	    && perl -i -pe 's|ANTHOLOGYDIR|$(ANTHOLOGYDIR)|g' .htaccess \
	    && perl -i -pe 's|ANTHOLOGYFILES|$(ANTHOLOGYFILES)|g' .htaccess
	@touch build/.hugo

.PHONY: mirror
mirror: venv/bin/activate
	. $(VENV) && bin/create_mirror.py data/xml/*xml

.PHONY: mirror-no-attachments
mirror-no-attachments: venv/bin/activate
	. $(VENV) && bin/create_mirror.py --only-papers data/xml/*xml

.PHONY: test
test: hugo
	diff -u build/website/$(ANTHOLOGYDIR)/P19-1007.bib test/data/P19-1007.bib
	diff -u build/website/$(ANTHOLOGYDIR)/P19-1007.xml test/data/P19-1007.xml

.PHONY: clean
clean:
	rm -rf build

.PHONY: check
check: venv
	@if grep -rl '	' data/xml; then \
	    echo "check error: found a tab character in the above XML files!"; \
	    exit 1; \
	fi
	jing -c data/xml/schema.rnc data/xml/*xml
	SKIP=no-commit-to-branch . $(VENV) \
	  && pre-commit run --all-files \
	  && black --check $(pysources)

.PHONY: check_staged_xml
check_staged_xml:
	@if [ ! -z "$(xmlstaged)" ]; then \
	     jing -c data/xml/schema.rnc $(xmlstaged) ;\
	 fi

.PHONY: check_commit
check_commit: check_staged_xml venv/bin/activate
	@. $(VENV) && pre-commit run
	@if [ ! -z "$(pystaged)" ]; then \
	    . $(VENV) && black --check $(pystaged) ;\
	 fi

.PHONY: autofix
autofix: check_staged_xml venv/bin/activate
	 @. $(VENV) && \
	 EXIT_STATUS=0 ;\
	 pre-commit run || EXIT_STATUS=$$? ;\
	 PRE_DIFF=`git diff --no-ext-diff --no-color` ;\
	 black $(pysources) || EXIT_STATUS=$$? ;\
	 POST_DIFF=`git diff --no-ext-diff --no-color` ;\
	 [ "$${PRE_DIFF}" = "$${POST_DIFF}" ] || EXIT_STATUS=1 ;\
	 [ $${EXIT_STATUS} -eq 0 ]

.PHONY: serve
serve:
	 @echo "INFO     Starting a server at http://localhost:8000/"
	 @cd build/website && python3 -m http.server 8000

# this target does not use ANTHOLOGYDIR because the official website
# only works if ANTHOLOGYDIR == anthology.
.PHONY: upload
upload:
	@if [ $(ANTHOLOGYDIR) != "anthology" ]; then \
            echo "WARNING: Can't upload because ANTHOLOGYDIR was set to '${ANTHOLOGYDIR}' instead of 'anthology'"; \
            exit 1; \
        fi
<<<<<<< HEAD
	@echo "INFO     Running rsync..."
	@rsync -azve ssh --delete build/anthology/ aclweb:anthology-static
	@rsync -azve ssh --delete build/anthology/ anth:/var/www/html
=======
	@echo "INFO     Running rsync for main site..."
	@rsync -aze "ssh -o StrictHostKeyChecking=accept-new" --delete build/website/anthology/ aclwebor@50.87.169.12:anthology-static

.PHONY: upload-mirror
upload-mirror:
	@echo "INFO     Running rsync for aclanthology.org mirror..."
	@rsync -aze "ssh -o StrictHostKeyChecking=accept-new" build/website/ anthologizer@aclanthology.org:/var/www/aclanthology.org

# Push a preview to the mirror
.PHONY: preview
preview:
	make --version
	@if [[ "$(ANTHOLOGYDIR)" != "" ]]; then \
	  echo "INFO     Running rsync for the '$(ANTHOLOGYDIR)' branch preview..."; \
	  rsync -aze "ssh -o StrictHostKeyChecking=accept-new" build/website/${ANTHOLOGYDIR}/ anthologizer@aclanthology.org:/var/www/preview.aclanthology.org/${ANTHOLOGYDIR}; \
	else \
	  echo "FATAL    ANTHOLOGYDIR must contain the preview name, but was empty"; \
	  exit 1; \
	fi
>>>>>>> cad37b34
<|MERGE_RESOLUTION|>--- conflicted
+++ resolved
@@ -314,11 +314,6 @@
             echo "WARNING: Can't upload because ANTHOLOGYDIR was set to '${ANTHOLOGYDIR}' instead of 'anthology'"; \
             exit 1; \
         fi
-<<<<<<< HEAD
-	@echo "INFO     Running rsync..."
-	@rsync -azve ssh --delete build/anthology/ aclweb:anthology-static
-	@rsync -azve ssh --delete build/anthology/ anth:/var/www/html
-=======
 	@echo "INFO     Running rsync for main site..."
 	@rsync -aze "ssh -o StrictHostKeyChecking=accept-new" --delete build/website/anthology/ aclwebor@50.87.169.12:anthology-static
 
@@ -337,5 +332,4 @@
 	else \
 	  echo "FATAL    ANTHOLOGYDIR must contain the preview name, but was empty"; \
 	  exit 1; \
-	fi
->>>>>>> cad37b34
+	fi