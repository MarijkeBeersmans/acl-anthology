---
Title: Information for Submitters
linktitle: Submitting
subtitle: General information on submitting proceedings to the ACL Anthology (for event chairs)
date: "2021-04-18"
---

This page contains general information about submitting the proceedings of a conference to the ACL Anthology.
(For information about the complete conference management process, particularly for ACL conference publications chairs, please refer to [the official documentation](https://acl-org.github.io/ACLPUB/).)
It is intended for publication chairs of main conferences and standalone events, who have the responsibility of delivering the proceedings for all main conference and workshop volumes to the Anthology director.
Chairs of workshops attached to a larger conference should also read this page, but should work through their main conference publication chair instead of directly with the Anthology.

Please note that chairs of workshops colocated with a larger conference should work through their conference publication chair instead of directly with the Anthology.

### Overview of the Submission Process

Please note the following important dates.

<table class="table table-bordered">
  <thead class="thead-dark">
    <tr>
      <th scope="col">Deadline</th>
      <th scope="col">Step</th>
    </tr>
  </thead>
  <tbody>
    <tr>
      <td>Before paper submission deadline</td>
      <td><a href="#register-your-meeting"">Register your meeting</a></td>
    </tr>
    <tr>
      <td>Before paper submission deadline</td>
      <td><a href="#isbn-numbers">Request ISBNs</a></td>
    </tr>
    <tr>
      <td>2 weeks before publication</td>
      <td><a href="#submit-your-data">Submit your data</a></td>
    </tr>
    <tr>
      <td>2 weeks before publication</td>
      <td><a href="#copyright">Submit copyright transfer forms</a></td>
    </tr>
    <tr>
      <td>After publication</td>
      <td><a href="#errata-and-corrections">Making corrections</a></td>
    </tr>
  </tbody>
</table>

### Register your meeting

If you are a conference publications chair, you must register your intention to submit your proceedings.
This step requires you to send (a) the complete list of volumes that will be published in the Anthology (main conference volumes and workshops) and (b) the desired publication date.
Your proceedings will be due no later than **two weeks** prior to this negotiated date.

This information should be submitted to us [via a Github issue](https://github.com/acl-org/acl-anthology/issues/new?assignees=mjpost&labels=ingestion&template=ingestion-request.md&title=Ingestion+request)
**Please do this as early as possible**, ideally well before the submission deadline.
This will allow us to do a quick sanity check of the metadata.
As noted above, if you are the chair of a workshop that is colocated with a larger event, please work with your main conference publication chair instead of directly with the Anthology.

<<<<<<< HEAD
The Github issue will prompt you for the following information for each volume.

-  **Venue identifiers**. Each venue (conference or workshop) has a [venue identifier]({{< relref "ids.md" >}}).
   Its basic form is the conference acronym, such as ACL, NAACL, JEP/TALN/RECITAL, and so on.
   A [slugified](https://en.wikipedia.org/wiki/Clean_URL#Slug) version of this acronym, containing only numerals and lowercase ASCII letters, is used in the URL for the venue's page on the Anthology (e.g., [ACL → acl](https://aclanthology.org/venues/acl), [JEP/TALN/RECITAL → jeptalnrecital](https://aclanthology.org/venues/jeptalnrecital)), and also forms a component of the [Anthology ID]({{< relref "ids.md" >}}).
   For existing venues, be sure to look up [the venue's existing identifier](https://aclanthology.org/venues/).
   New venues must have their venue identifier confirmed by the Anthology director.
   Note: a common mistake is to include the year in the venue identifier, e.g., ACL2020.
   This confuses a *meeting* of a venue with the venue itself.
   The identifier should not have the year or meeting number in it.
-  **Venue name**. Each venue has a name.
   These names are attached to the venue identifier and stored in [our database](https://github.com/acl-org/acl-anthology/blob/master/data/yaml/venues.yaml).
   If your venue is new, please enter the venue name.
   Note: similar to the caveat about about the venue identifier, this is the name of the venue, not a particular meeting of the venue.
When submitting a new venue to the Anthology, please make sure *not* to put the year or meeting number in the venue name.
-  **Volume titles**. These are the titles of the volumes that will be published, e.g., *Proceedings of the...*.
=======
Your Github issue should contain the following information for each volume.

-  **Venue identifier**. Each venue (conference or workshop) has a [venue identifier]({{< relref "ids.md" >}}).
   Its basic form is the conference acronym, such as ACL, NAACL, JEP/TALN/RECITAL, and so on.
   A [slugified](https://en.wikipedia.org/wiki/Clean_URL#Slug) version of this acronym, containing only numerals and lowercase ASCII letters, is used in the URL for the venue's page on the Anthology (e.g., [ACL → acl](https://aclanthology.org/venues/acl), [JEP/TALN/RECITAL → jeptalnrecital](https://aclanthology.org/venues/jeptalnrecital)), and also forms a component of the [Anthology ID]({{< relref "ids.md" >}}).
   For existing venues, be sure to look up [the venue's existing identifier](https://aclanthology.org/venues/).
   New venues must have their venue identifier confirmed by the Anthology director (see subsection below).
   Note: a common mistake is to include the year in the venue identifier, e.g., ACL2020.
   This confuses a *meeting* of a venue with the venue itself.
   The identifier should not have the year or meeting number in it.
-  **Volume title**. This is the title of the volume book that will be published, e.g., *Proceedings of the...*.
>>>>>>> b665348b
   We recommend you choose a name consistent with your prior years' volumes.
   The full title should not contain abbreviations, except parenthetically.
   For example, "Proceedings of EMNLP 2019" is not a good title, but "Proceedings of the 2019 Meeting of the Conference on Empirical Methods in Natural Language Processing (EMNLP)" is a great one.
   If you have sub-volumes (e.g., long papers, short papers, demonstrations, tutorial abstracts), we suggest you append descriptors after the full volume name.
   For example, "Proceedings of the 2019 Meeting of the Conference on Empirical Methods in Natural Language Processing (EMNLP): Tutorial Abstracts".
<<<<<<< HEAD
   You should also seek consistency with the names of your volumes from prior years.

If you are chairing a meeting attached as a satellite of a main conference (e.g., ACL or EMNLP), please work with the main conference publication chair, rather than directly with the Anthology staff.
=======
   But above all, you should also seek consistency with the names of your volumes from prior years.

If you are chairing a meeting attached as a satellite of a main conference (e.g., ACL or EMNLP), please work with the main conference publication chair, rather than directly with the Anthology staff.

#### New venues

If your venue is appearing for the first time in the Anthology, we need to assign it a venue identifier, as described above.
You can choose one yourself, but it will require confirmation from the Anthology director.
If you are submitting a new venue, please be sure to also include the following information:

- **Venue name**. Each venue has a name.
   These names are attached to the venue identifier and stored in [our database](https://github.com/acl-org/acl-anthology/blob/master/data/yaml/venues.yaml).
   If your venue is new, please enter the venue name.
   Note: similar to the caveat about about the venue identifier, this is the name of the venue, not a particular meeting of the venue.
   When submitting a new venue to the Anthology, please make sure *not* to put the year or meeting number in the venue name.
- **Website**. The website of the venue.
  Ideally this is a website of the venue itself (e.g., [https://naacl.org](https://naacl.org)), and not a particular meeting of the venue.
>>>>>>> b665348b

### Submit your data

After your conference management software has collected all the camera-ready papers and associated attachments, you will arrange all the volumes of your proceedings into ACLPUB format, as described in the [ACLPUB → Anthology documentation](https://acl-org.github.io/ACLPUB/anthology.html).
The end result is a `data` directory containing ACLPUB proceedings, one for each conference.
A link to this directory (preferably via a file sharing service, such as Dropbox or Google Drive) should be sent to the Anthology Director **two weeks prior to your desired publication date** (which was negotiated when you first contacted us).

The remaining steps are handled by Anthology staff and use [Anthology tools](https://github.com/acl-org/acl-anthology/tree/master/bin/):

- We ingest that data by running additional scripts that convert it into our authoritative format, apply title-case protection, and disambiguate author names.
- This becomes a pull request on [our Github repository](https://github.com/acl-org/acl-anthology/).
- Once approved and merged into the `master` branch, the site will be automatically rebuilt (which happens twice a day) and made live.

### Copyright

If you are using the START system, this process is handled as part of the camera-ready submission process.

Otherwise, for copyright transfers, please use the form at:

+ https://github.com/acl-org/ACLPUB/blob/master/templates/copyright/acl-copyright-transfer-2021.pdf

Forms should be signed by authors and saved using the ACL Anthology identifiers as names.
Please place these into a folder (e.g., `copyright-transfers/P11-1001.pdf`) and then deliver them in bulk to the Anthology Editor when submitting the proceedings.

For both current and legacy events, it is good practice for the organizers to attempt to obtain copyright transfers for their materials, but we will ingest materials even if no copyright transfers are on file.

### ISBN Numbers

If you need to assign ISBN numbers, please provide the exact titles of each volume to be assigned an ISBN and forward this information to Priscilla Rasmussen, ACL Business Manager.

### Errata and Corrections

If you get requests from authors needing to post errata or revised versions of the papers, or supplemental attachments after the publication of the proceedings, please refer them to [our documentation on the matter]({{< relref "corrections.md" >}}).
Note that after the publication date, corrections can only be applied to individual papers; the full proceedings volumes will not be replaced or revised.<|MERGE_RESOLUTION|>--- conflicted
+++ resolved
@@ -58,24 +58,6 @@
 This will allow us to do a quick sanity check of the metadata.
 As noted above, if you are the chair of a workshop that is colocated with a larger event, please work with your main conference publication chair instead of directly with the Anthology.
 
-<<<<<<< HEAD
-The Github issue will prompt you for the following information for each volume.
-
--  **Venue identifiers**. Each venue (conference or workshop) has a [venue identifier]({{< relref "ids.md" >}}).
-   Its basic form is the conference acronym, such as ACL, NAACL, JEP/TALN/RECITAL, and so on.
-   A [slugified](https://en.wikipedia.org/wiki/Clean_URL#Slug) version of this acronym, containing only numerals and lowercase ASCII letters, is used in the URL for the venue's page on the Anthology (e.g., [ACL → acl](https://aclanthology.org/venues/acl), [JEP/TALN/RECITAL → jeptalnrecital](https://aclanthology.org/venues/jeptalnrecital)), and also forms a component of the [Anthology ID]({{< relref "ids.md" >}}).
-   For existing venues, be sure to look up [the venue's existing identifier](https://aclanthology.org/venues/).
-   New venues must have their venue identifier confirmed by the Anthology director.
-   Note: a common mistake is to include the year in the venue identifier, e.g., ACL2020.
-   This confuses a *meeting* of a venue with the venue itself.
-   The identifier should not have the year or meeting number in it.
--  **Venue name**. Each venue has a name.
-   These names are attached to the venue identifier and stored in [our database](https://github.com/acl-org/acl-anthology/blob/master/data/yaml/venues.yaml).
-   If your venue is new, please enter the venue name.
-   Note: similar to the caveat about about the venue identifier, this is the name of the venue, not a particular meeting of the venue.
-When submitting a new venue to the Anthology, please make sure *not* to put the year or meeting number in the venue name.
--  **Volume titles**. These are the titles of the volumes that will be published, e.g., *Proceedings of the...*.
-=======
 Your Github issue should contain the following information for each volume.
 
 -  **Venue identifier**. Each venue (conference or workshop) has a [venue identifier]({{< relref "ids.md" >}}).
@@ -87,17 +69,11 @@
    This confuses a *meeting* of a venue with the venue itself.
    The identifier should not have the year or meeting number in it.
 -  **Volume title**. This is the title of the volume book that will be published, e.g., *Proceedings of the...*.
->>>>>>> b665348b
    We recommend you choose a name consistent with your prior years' volumes.
    The full title should not contain abbreviations, except parenthetically.
    For example, "Proceedings of EMNLP 2019" is not a good title, but "Proceedings of the 2019 Meeting of the Conference on Empirical Methods in Natural Language Processing (EMNLP)" is a great one.
    If you have sub-volumes (e.g., long papers, short papers, demonstrations, tutorial abstracts), we suggest you append descriptors after the full volume name.
    For example, "Proceedings of the 2019 Meeting of the Conference on Empirical Methods in Natural Language Processing (EMNLP): Tutorial Abstracts".
-<<<<<<< HEAD
-   You should also seek consistency with the names of your volumes from prior years.
-
-If you are chairing a meeting attached as a satellite of a main conference (e.g., ACL or EMNLP), please work with the main conference publication chair, rather than directly with the Anthology staff.
-=======
    But above all, you should also seek consistency with the names of your volumes from prior years.
 
 If you are chairing a meeting attached as a satellite of a main conference (e.g., ACL or EMNLP), please work with the main conference publication chair, rather than directly with the Anthology staff.
@@ -115,7 +91,6 @@
    When submitting a new venue to the Anthology, please make sure *not* to put the year or meeting number in the venue name.
 - **Website**. The website of the venue.
   Ideally this is a website of the venue itself (e.g., [https://naacl.org](https://naacl.org)), and not a particular meeting of the venue.
->>>>>>> b665348b
 
 ### Submit your data
 
